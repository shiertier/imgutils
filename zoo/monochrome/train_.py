--- conflicted
+++ resolved
@@ -13,12 +13,8 @@
 from tqdm.auto import tqdm
 
 from .alexnet import MonochromeAlexNet
-<<<<<<< HEAD
 from .dataset import MonochromeDataset, Monochrome2DDataset, random_split_dataset, TRANSFORM_val, TRANSFORM2_val
-=======
-from .dataset import MonochromeDataset, random_split_dataset
 from .loss import FocalLoss
->>>>>>> 3e8cc0f5
 from .resnet import ResNet18, ResNet34, ResNet50, ResNet101, ResNet152
 from .transformer import SigTransformer
 from .levit1d import LeSigTransformer
@@ -80,15 +76,9 @@
 
 def train(dataset_dir: str, session_name: Optional[str] = None, from_ckpt: Optional[str] = None,
           train_ratio: float = 0.8, batch_size: int = 4, feature_bins: int = 180, fc: Optional[int] = 75,
-<<<<<<< HEAD
-          max_epochs: int = 500, learning_rate: float = 0.001, weight_decay: float = 1e-3,
-          num_workers: Optional[int] = 8, device: Optional[str] = None,
-          save_per_epoch: int = 10, eval_epoch: int=5, model_name: str = 'alexnet', data_2d=False):
-=======
           max_epochs: int = 500, learning_rate: float = 0.001, weight_decay: float = 1e-3, preference: float = 0.0,
-          num_workers: Optional[int] = None, save_per_epoch: int = 10, eval_epoch: int = 5,
-          model_name: str = 'alexnet'):
->>>>>>> 3e8cc0f5
+          num_workers: Optional[int] = 8, save_per_epoch: int = 10, eval_epoch: int = 5,
+          model_name: str = 'alexnet', data_2d=False):
     accelerator = Accelerator(
         # mixed_precision=self.cfgs.mixed_precision,
         step_scheduler_with_optimizer=False,
@@ -116,15 +106,8 @@
     test_size = dataset_size - train_size
 
     # 使用 random_split 函数拆分数据集
-<<<<<<< HEAD
     train_dataset, test_dataset = random_split_dataset(full_dataset, train_size, test_size, trans_val=TRANSFORM2_val if data_2d else TRANSFORM_val)
     train_dataloader = DataLoader(train_dataset, batch_size=batch_size, shuffle=True, num_workers=num_workers, drop_last=True)
-=======
-    train_dataset, test_dataset = random_split_dataset(full_dataset, train_size, test_size)
-    num_workers = num_workers or min(os.cpu_count(), batch_size)
-    train_dataloader = DataLoader(train_dataset, batch_size=batch_size, shuffle=True, num_workers=num_workers,
-                                  drop_last=True)
->>>>>>> 3e8cc0f5
     test_dataloader = DataLoader(test_dataset, batch_size=batch_size, num_workers=num_workers)
 
     # Load previous epoch
