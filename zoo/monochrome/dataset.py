--- conflicted
+++ resolved
@@ -36,14 +36,9 @@
 
     def __getitem__(self, idx):
         file_path = self.samples[idx]
-<<<<<<< HEAD
-        image = Image.open(file_path)
-=======
         image = Image.open(file_path).convert('RGB')  # image must be rgb
->>>>>>> 0d49eaf4
         if self.transform:
             image = self.transform(image)
-        image = image.convert('HSV')
         return image_encode(image, bins=self.bins, fc=self.fc, normalize=True), torch.tensor(self.label)
 
 
